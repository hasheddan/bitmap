// Copyright (c) Roman Atachiants and contributors. All rights reserved.
// Licensed under the MIT license. See LICENSE file in the project root for details.

package bitmap

import (
	"math"
	"testing"

	"github.com/kelindar/bitmap/simd"
	"github.com/stretchr/testify/assert"
)

// BenchmarkBitmap/set-8         	608870326	         1.965 ns/op	       0 B/op	       0 allocs/op
// BenchmarkBitmap/remove-8      	775597629	         1.536 ns/op	       0 B/op	       0 allocs/op
// BenchmarkBitmap/contains-8    	944423806	         1.268 ns/op	       0 B/op	       0 allocs/op
// BenchmarkBitmap/clear-8       	236445094	         5.031 ns/op	       0 B/op	       0 allocs/op
// BenchmarkBitmap/ones-8        	39465505	        28.65 ns/op	       0 B/op	       0 allocs/op
// BenchmarkBitmap/first-zero-8  	23370946	        50.62 ns/op	       0 B/op	       0 allocs/op
// BenchmarkBitmap/min-8         	438102824	         2.763 ns/op	       0 B/op	       0 allocs/op
// BenchmarkBitmap/max-8         	670494444	         1.749 ns/op	       0 B/op	       0 allocs/op
// BenchmarkBitmap/count-8       	23691301	        51.25 ns/op	       0 B/op	       0 allocs/op
// BenchmarkBitmap/count-to-8    	29132576	        40.73 ns/op	       0 B/op	       0 allocs/op
// BenchmarkBitmap/clone-8       	100000000	        11.76 ns/op	       0 B/op	       0 allocs/op
// BenchmarkBitmap/simd-and-8    	74868044	        15.57 ns/op	       0 B/op	       0 allocs/op
// BenchmarkBitmap/simd-andnot-8 	82491885	        14.54 ns/op	       0 B/op	       0 allocs/op
// BenchmarkBitmap/simd-or-8     	83112046	        14.68 ns/op	       0 B/op	       0 allocs/op
// BenchmarkBitmap/simd-xor-8    	100000000	        14.77 ns/op	       0 B/op	       0 allocs/op
// BenchmarkBitmap/and-8         	38174616	        41.38 ns/op	       0 B/op	       0 allocs/op
// BenchmarkBitmap/andnot-8      	26024666	        50.10 ns/op	       0 B/op	       0 allocs/op
// BenchmarkBitmap/or-8          	23481067	        50.08 ns/op	       0 B/op	       0 allocs/op
// BenchmarkBitmap/xor-8         	23717570	        50.19 ns/op	       0 B/op	       0 allocs/op
func BenchmarkBitmap(b *testing.B) {
	other := make(Bitmap, 100)
	other.Set(5000)

	run(b, "set", func(index Bitmap) {
		index.Set(5000)
	})

	run(b, "remove", func(index Bitmap) {
		index.Remove(5000)
	})

	run(b, "contains", func(index Bitmap) {
		index.Contains(5000)
	})

	run(b, "clear", func(index Bitmap) {
		index.Clear()
	})

	run(b, "ones", func(index Bitmap) {
		index.Ones()
	})

	run(b, "first-zero", func(index Bitmap) {
		index.FirstZero()
	})

	run(b, "min", func(index Bitmap) {
		index.Min()
	})

	run(b, "max", func(index Bitmap) {
		index.Max()
	})

	run(b, "count", func(index Bitmap) {
		index.Count()
	})

	run(b, "count-to", func(index Bitmap) {
		index.CountTo(5001)
	})

	var into Bitmap
	run(b, "clone", func(index Bitmap) {
		index.Clone(&into)
	})

	// With AVX (should be default)
	simd.Supported = true
	run(b, "simd-and", func(index Bitmap) {
		index.And(other)
	})

	run(b, "simd-andnot", func(index Bitmap) {
		index.AndNot(other)
	})

	run(b, "simd-or", func(index Bitmap) {
		index.AndNot(other)
	})

	run(b, "simd-xor", func(index Bitmap) {
		index.AndNot(other)
	})

	// Disable AVX
	simd.Supported = false
	run(b, "and", func(index Bitmap) {
		index.And(other)
	})

	run(b, "andnot", func(index Bitmap) {
		index.AndNot(other)
	})

	run(b, "or", func(index Bitmap) {
		index.AndNot(other)
	})

	run(b, "xor", func(index Bitmap) {
		index.AndNot(other)
	})

}

func TestSetRemove(t *testing.T) {
	index := Bitmap{}
	for i := uint32(100); i < 200; i++ {
		index.Set(i)
		assert.True(t, index.Contains(i))
	}

	for i := uint32(150); i < 180; i++ {
		index.Remove(i)
		assert.False(t, index.Contains(i))
	}
}

func TestClear(t *testing.T) {
	index := Bitmap{}
	for i := uint32(100); i < 200; i++ {
		index.Set(i)
		assert.True(t, index.Contains(i))
	}

	index.Clear()
	for i := uint32(100); i < 200; i++ {
		assert.False(t, index.Contains(i))
	}
}

func TestTruthTables(t *testing.T) {
	{ // AND
		a := Bitmap{0b0011, 0b1011, 0b1100, 0b0000, 0b0011, 0b1011, 0b1100, 0b0000, 0b0011}
		a.And(Bitmap{0b0101, 0b1101, 0b1010, 0b1111, 0b0101, 0b1101, 0b1010, 0b1111, 0b0101})
		assert.Equal(t, 0b0001, int(a[0]))
		assert.Equal(t, 0b1001, int(a[1]))
		assert.Equal(t, 0b1000, int(a[2]))
		assert.Equal(t, 0b0000, int(a[3]))
		assert.Equal(t, 0b0001, int(a[4]))
		assert.Equal(t, 0b1001, int(a[5]))
		assert.Equal(t, 0b1000, int(a[6]))
		assert.Equal(t, 0b0000, int(a[7]))
		assert.Equal(t, 0b0001, int(a[8]))
	}
	{ // AND NOT
		a := Bitmap{0b0011, 0, 0, 0}
		a.AndNot(Bitmap{0b0101, 0, 0, 0})
		assert.Equal(t, 0b0010, int(a[0]))
	}
	{ // OR
		a := Bitmap{0b0011, 0, 0, 0}
		a.Or(Bitmap{0b0101, 0, 0, 0})
		assert.Equal(t, 0b0111, int(a[0]))
	}
	{ // XOR
		a := Bitmap{0b0011, 0, 0, 0}
		a.Xor(Bitmap{0b0101, 0, 0, 0})
		assert.Equal(t, 0b0110, int(a[0]))
	}
}

func TestTruthTables_NoSIMD(t *testing.T) {
	simd.Supported = false
	TestTruthTables(t)
}

func TestAnd(t *testing.T) {
	a, b := Bitmap{}, Bitmap{}
	for i := uint32(0); i < 100; i += 2 {
		a.Set(i)
		b.Set(i)
	}

	a.And(b)
	assert.False(t, a.Contains(1))
	for i := uint32(0); i < 100; i += 2 {
		assert.True(t, a.Contains(i))
	}
}

func TestAndNot(t *testing.T) {
	a, b := Bitmap{}, Bitmap{}
	for i := uint32(0); i < 100; i += 2 {
		a.Set(i)
		b.Set(i)
	}

	a.AndNot(b)
	assert.False(t, a.Contains(1))
	for i := uint32(0); i < 100; i += 2 {
		assert.False(t, a.Contains(i))
	}
}

func TestOr(t *testing.T) {
	a, b := Bitmap{}, Bitmap{}
	for i := uint32(0); i < 100; i += 2 {
		b.Set(i)
	}

	a.Or(b)
	assert.False(t, a.Contains(1))
	for i := uint32(0); i < 100; i += 2 {
		assert.True(t, a.Contains(i))
	}
}

func TestXor(t *testing.T) {
	a, b := Bitmap{}, Bitmap{}
	for i := uint32(0); i < 100; i += 2 {
		b.Set(i)
	}

	a.Xor(b)
	assert.False(t, a.Contains(1))
	for i := uint32(0); i < 100; i += 2 {
		assert.True(t, a.Contains(i))
	}
}

func TestMin(t *testing.T) {
	{
		a := Bitmap{0x0, 0x0, 0xffffffffffffff00}
		v, ok := a.Min()
		assert.True(t, ok)
		assert.Equal(t, 64+64+8, int(v))
		assert.False(t, a.Contains(v-1))
		assert.True(t, a.Contains(v))
	}

	{
		a := Bitmap{0x0, 0x0}
		v, ok := a.Min()
		assert.False(t, ok)
		assert.Equal(t, 0, int(v))
	}
}

func TestMax(t *testing.T) {
	{
		a := Bitmap{0x0, 0x0, 0x00000000000000f0}
		v, ok := a.Max()
		assert.True(t, ok)
		assert.Equal(t, 64+64+7, int(v))

		assert.False(t, a.Contains(v-4))
		assert.True(t, a.Contains(v-3))
		assert.True(t, a.Contains(v-2))
		assert.True(t, a.Contains(v-1))
		assert.True(t, a.Contains(v))
		assert.False(t, a.Contains(v+1))
		assert.False(t, a.Contains(v+2))
	}

	{
		a := Bitmap{0x0, 0x0}
		v, ok := a.Max()
		assert.False(t, ok)
		assert.Equal(t, 0, int(v))
	}
}

func TestFirstZero(t *testing.T) {
	{
		a := Bitmap{0xffffffffffffffff, 0xffffffffffffffff, 0xffffffffffffff0f}
		v, ok := a.FirstZero()
		assert.True(t, ok)
		assert.Equal(t, 64+64+4, int(v))
		assert.False(t, a.Contains(v))
	}

	{
		a := Bitmap{0xffffffffffffffff, 0xffffffffffffffff}
		v, ok := a.FirstZero()
		assert.False(t, ok)
		assert.Equal(t, 0, int(v))
	}
}

<<<<<<< HEAD
func TestCount(t *testing.T) {
	a := Bitmap{}
	assert.Equal(t, 0, a.Count())
	assert.Equal(t, 0, a.CountTo(math.MaxUint32))

	b := Bitmap{}
	b.Set(1)
	b.Set(2)
	b.Set(5)
	b.Set(6)
	b.Set(101)
	b.Set(102)
	b.Set(105)
	b.Set(106)

	assert.Equal(t, 8, b.Count())
	assert.Equal(t, 1, b.CountTo(2))
	assert.Equal(t, 2, b.CountTo(4))
	assert.Equal(t, 4, b.CountTo(100))
	assert.Equal(t, 4, b.CountTo(101))
	assert.Equal(t, 5, b.CountTo(102))
	assert.Equal(t, 8, b.CountTo(math.MaxUint32))
=======
func TestGrow(t *testing.T) {
	bitmap := make(Bitmap, 1, 5)
	bitmap[0] = 42

	assert.Equal(t, 1, len(bitmap))
	assert.Equal(t, 5, cap(bitmap))
	assert.Equal(t, Bitmap{42}, bitmap)

	bitmap.grow(0)
	assert.Equal(t, 1, len(bitmap))
	assert.Equal(t, 5, cap(bitmap))
	assert.Equal(t, Bitmap{42}, bitmap)

	bitmap.grow(4)
	assert.Equal(t, 5, len(bitmap))
	assert.Equal(t, 5, cap(bitmap))
	assert.Equal(t, Bitmap{42, 0, 0, 0, 0}, bitmap)

	bitmap.grow(5)
	assert.Equal(t, 6, len(bitmap))
	assert.Equal(t, Bitmap{42, 0, 0, 0, 0, 0}, bitmap)
>>>>>>> ffae18d2
}<|MERGE_RESOLUTION|>--- conflicted
+++ resolved
@@ -292,7 +292,6 @@
 	}
 }
 
-<<<<<<< HEAD
 func TestCount(t *testing.T) {
 	a := Bitmap{}
 	assert.Equal(t, 0, a.Count())
@@ -315,7 +314,8 @@
 	assert.Equal(t, 4, b.CountTo(101))
 	assert.Equal(t, 5, b.CountTo(102))
 	assert.Equal(t, 8, b.CountTo(math.MaxUint32))
-=======
+}
+
 func TestGrow(t *testing.T) {
 	bitmap := make(Bitmap, 1, 5)
 	bitmap[0] = 42
@@ -337,5 +337,4 @@
 	bitmap.grow(5)
 	assert.Equal(t, 6, len(bitmap))
 	assert.Equal(t, Bitmap{42, 0, 0, 0, 0, 0}, bitmap)
->>>>>>> ffae18d2
 }